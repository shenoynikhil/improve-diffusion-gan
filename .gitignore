# folders not for github repo
data/
output/
<<<<<<< HEAD
logs/*
=======
logs/
>>>>>>> e6322f17

# random generated files
__pycache__
.vscode
.ipynb_checkpoints
.env<|MERGE_RESOLUTION|>--- conflicted
+++ resolved
@@ -1,11 +1,7 @@
 # folders not for github repo
 data/
 output/
-<<<<<<< HEAD
-logs/*
-=======
 logs/
->>>>>>> e6322f17
 
 # random generated files
 __pycache__
